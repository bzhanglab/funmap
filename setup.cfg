--- conflicted
+++ resolved
@@ -1,9 +1,5 @@
 [bumpversion]
-<<<<<<< HEAD
-current_version = 0.1.21
-=======
 current_version = 0.2.0
->>>>>>> f641a2f4
 commit = True
 tag = True
 
